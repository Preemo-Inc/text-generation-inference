--- conflicted
+++ resolved
@@ -1,267 +1,7 @@
 # Text Generation Inference
 
-<<<<<<< HEAD
-<a href="https://github.com/huggingface/text-generation-inference">
-  <img alt="GitHub Repo stars" src="https://img.shields.io/github/stars/huggingface/text-generation-inference?style=social">
-</a>
-<a href="https://github.com/huggingface/text-generation-inference/blob/main/LICENSE">
-  <img alt="License" src="https://img.shields.io/github/license/huggingface/text-generation-inference">
-</a>
-<a href="https://huggingface.github.io/text-generation-inference">
-  <img alt="Swagger API documentation" src="https://img.shields.io/badge/API-Swagger-informational">
-</a>
-</div>
+This is Preemo's fork of `text-generation-inference`, originally developed by Hugging Face. The original README is at [README-HuggingFace.md](README-HuggingFace.md). Since Hugging Face's `text-generation-inference` is no longer open-source, we have forked it and will continue to develop it here.
 
-A Rust, Python and gRPC server for text generation inference. Used in production at [HuggingFace](https://huggingface.co)
-to power LLMs api-inference widgets.
-
-## Table of contents
-
-- [Features](#features)
-- [Optimized Architectures](#optimized-architectures)
-- [Get Started](#get-started)
-  - [Docker](#docker)
-  - [API Documentation](#api-documentation)
-  - [Using a private or gated model](#using-a-private-or-gated-model)
-  - [A note on Shared Memory](#a-note-on-shared-memory-shm)
-  - [Distributed Tracing](#distributed-tracing)
-  - [Local Install](#local-install)
-  - [CUDA Kernels](#cuda-kernels)
-- [Run Falcon](#run-falcon)
-  - [Run](#run)
-  - [Quantization](#quantization)
-- [Develop](#develop)
-- [Testing](#testing)
-- [Other supported hardware](#other-supported-hardware)
-
-## Features
-
-- Serve the most popular Large Language Models with a simple launcher
-- Tensor Parallelism for faster inference on multiple GPUs
-- Token streaming using Server-Sent Events (SSE)
-- [Continuous batching of incoming requests](https://github.com/huggingface/text-generation-inference/tree/main/router) for increased total throughput
-- Optimized transformers code for inference using [flash-attention](https://github.com/HazyResearch/flash-attention) and [Paged Attention](https://github.com/vllm-project/vllm) on the most popular architectures
-- Quantization with [bitsandbytes](https://github.com/TimDettmers/bitsandbytes) and [GPT-Q](https://arxiv.org/abs/2210.17323)
-- [Safetensors](https://github.com/huggingface/safetensors) weight loading
-- Watermarking with [A Watermark for Large Language Models](https://arxiv.org/abs/2301.10226)
-- Logits warper (temperature scaling, top-p, top-k, repetition penalty, more details see [transformers.LogitsProcessor](https://huggingface.co/docs/transformers/internal/generation_utils#transformers.LogitsProcessor))
-- Stop sequences
-- Log probabilities
-- Production ready (distributed tracing with Open Telemetry, Prometheus metrics)
-
-## Optimized architectures
-
-- [BLOOM](https://huggingface.co/bigscience/bloom)
-- [FLAN-T5](https://huggingface.co/google/flan-t5-xxl)
-- [Galactica](https://huggingface.co/facebook/galactica-120b)
-- [GPT-Neox](https://huggingface.co/EleutherAI/gpt-neox-20b)
-- [Llama](https://github.com/facebookresearch/llama)
-- [OPT](https://huggingface.co/facebook/opt-66b)
-- [SantaCoder](https://huggingface.co/bigcode/santacoder)
-- [Starcoder](https://huggingface.co/bigcode/starcoder)
-- [Falcon 7B](https://huggingface.co/tiiuae/falcon-7b)
-- [Falcon 40B](https://huggingface.co/tiiuae/falcon-40b)
-- [MPT](https://huggingface.co/mosaicml/mpt-30b)
-- [Llama V2](https://huggingface.co/meta-llama)
-
-Other architectures are supported on a best effort basis using:
-
-`AutoModelForCausalLM.from_pretrained(<model>, device_map="auto")`
-
-or
-
-`AutoModelForSeq2SeqLM.from_pretrained(<model>, device_map="auto")`
-
-## Get started
-
-### Docker
-
-The easiest way of getting started is using the official Docker container:
-
-```shell
-model=tiiuae/falcon-7b-instruct
-volume=$PWD/data # share a volume with the Docker container to avoid downloading weights every run
-
-docker run --gpus all --shm-size 1g -p 8080:80 -v $volume:/data ghcr.io/huggingface/text-generation-inference:0.9.4 --model-id $model
-```
-**Note:** To use GPUs, you need to install the [NVIDIA Container Toolkit](https://docs.nvidia.com/datacenter/cloud-native/container-toolkit/install-guide.html). We also recommend using NVIDIA drivers with CUDA version 11.8 or higher.
-
-To see all options to serve your models (in the [code](https://github.com/huggingface/text-generation-inference/blob/main/launcher/src/main.rs) or in the cli:
-```
-text-generation-launcher --help
-```
-
-You can then query the model using either the `/generate` or `/generate_stream` routes:
-
-```shell
-curl 127.0.0.1:8080/generate \
-    -X POST \
-    -d '{"inputs":"What is Deep Learning?","parameters":{"max_new_tokens":20}}' \
-    -H 'Content-Type: application/json'
-```
-
-```shell
-curl 127.0.0.1:8080/generate_stream \
-    -X POST \
-    -d '{"inputs":"What is Deep Learning?","parameters":{"max_new_tokens":20}}' \
-    -H 'Content-Type: application/json'
-```
-
-or from Python:
-
-```shell
-pip install text-generation
-```
-
-```python
-from text_generation import Client
-
-client = Client("http://127.0.0.1:8080")
-print(client.generate("What is Deep Learning?", max_new_tokens=20).generated_text)
-
-text = ""
-for response in client.generate_stream("What is Deep Learning?", max_new_tokens=20):
-    if not response.token.special:
-        text += response.token.text
-print(text)
-```
-
-### API documentation
-
-You can consult the OpenAPI documentation of the `text-generation-inference` REST API using the `/docs` route.
-The Swagger UI is also available at: [https://huggingface.github.io/text-generation-inference](https://huggingface.github.io/text-generation-inference).
-
-### Using a private or gated model
-
-You have the option to utilize the `HUGGING_FACE_HUB_TOKEN` environment variable for configuring the token employed by
-`text-generation-inference`. This allows you to gain access to protected resources.
-
-For example, if you want to serve the gated Llama V2 model variants:
-
-1. Go to https://huggingface.co/settings/tokens
-2. Copy your cli READ token
-3. Export `HUGGING_FACE_HUB_TOKEN=<your cli READ token>`
-
-or with Docker:
-
-```shell
-model=meta-llama/Llama-2-7b-chat-hf
-volume=$PWD/data # share a volume with the Docker container to avoid downloading weights every run
-token=<your cli READ token>
-
-docker run --gpus all --shm-size 1g -e HUGGING_FACE_HUB_TOKEN=$token -p 8080:80 -v $volume:/data ghcr.io/huggingface/text-generation-inference:0.9.3 --model-id $model
-```
-
-### A note on Shared Memory (shm)
-
-[`NCCL`](https://docs.nvidia.com/deeplearning/nccl/user-guide/docs/index.html) is a communication framework used by
-`PyTorch` to do distributed training/inference. `text-generation-inference` make
-use of `NCCL` to enable Tensor Parallelism to dramatically speed up inference for large language models.
-
-In order to share data between the different devices of a `NCCL` group, `NCCL` might fall back to using the host memory if
-peer-to-peer using NVLink or PCI is not possible.
-
-To allow the container to use 1G of Shared Memory and support SHM sharing, we add `--shm-size 1g` on the above command.
-
-If you are running `text-generation-inference` inside `Kubernetes`. You can also add Shared Memory to the container by
-creating a volume with:
-
-```yaml
-- name: shm
-  emptyDir:
-   medium: Memory
-   sizeLimit: 1Gi
-```
-
-and mounting it to `/dev/shm`.
-
-Finally, you can also disable SHM sharing by using the `NCCL_SHM_DISABLE=1` environment variable. However, note that
-this will impact performance.
-
-### Distributed Tracing
-
-`text-generation-inference` is instrumented with distributed tracing using OpenTelemetry. You can use this feature
-by setting the address to an OTLP collector with the `--otlp-endpoint` argument.
-
-### Local install
-
-You can also opt to install `text-generation-inference` locally.
-
-First [install Rust](https://rustup.rs/) and create a Python virtual environment with at least
-Python 3.9, e.g. using `conda`:
-
-```shell
-curl --proto '=https' --tlsv1.2 -sSf https://sh.rustup.rs | sh
-
-conda create -n text-generation-inference python=3.9
-conda activate text-generation-inference
-```
-
-You may also need to install Protoc.
-
-On Linux:
-
-```shell
-PROTOC_ZIP=protoc-21.12-linux-x86_64.zip
-curl -OL https://github.com/protocolbuffers/protobuf/releases/download/v21.12/$PROTOC_ZIP
-sudo unzip -o $PROTOC_ZIP -d /usr/local bin/protoc
-sudo unzip -o $PROTOC_ZIP -d /usr/local 'include/*'
-rm -f $PROTOC_ZIP
-```
-
-On MacOS, using Homebrew:
-
-```shell
-brew install protobuf
-```
-
-Then run:
-
-```shell
-BUILD_EXTENSIONS=True make install # Install repository and HF/transformer fork with CUDA kernels
-make run-falcon-7b-instruct
-```
-
-**Note:** on some machines, you may also need the OpenSSL libraries and gcc. On Linux machines, run:
-
-```shell
-sudo apt-get install libssl-dev gcc -y
-```
-
-### CUDA Kernels
-
-The custom CUDA kernels are only tested on NVIDIA A100s. If you have any installation or runtime issues, you can remove
-the kernels by using the `DISABLE_CUSTOM_KERNELS=True` environment variable.
-
-Be aware that the official Docker image has them enabled by default.
-
-## Run Falcon
-
-### Run
-
-```shell
-make run-falcon-7b-instruct
-```
-
-### Quantization
-
-You can also quantize the weights with bitsandbytes to reduce the VRAM requirement:
-
-```shell
-make run-falcon-7b-instruct-quantize
-```
-
-4bit quantization is available using the [NF4 and FP4 data types from bitsandbytes](https://arxiv.org/pdf/2305.14314.pdf). It can be enabled by providing `--quantize bitsandbytes-nf4` or `--quantize bitsandbytes-fp4` as a command line argument to `text-generation-launcher`.
-
-## Develop
-
-```shell
-make server-dev
-make router-dev
-```
-=======
-This is Preemo's fork of `text-generation-inference`, originally developed by Hugging Face. The original README is at [README-HuggingFace.md](README-HuggingFace.md). Since Hugging Face's `text-generation-inference` is no longer open-source, we have forked it and will continue to develop it here.
->>>>>>> b5fadc4c
 
 Our goal is to create an open-source text generation inference server that is modularized to allow for easy add state-of-the-art models, functionalities and optimizations. Functionalities and optimizations should be composable, so that users can easily combine them to create a custom inference server that fits their needs.
 
@@ -273,4 +13,10 @@
 - [ ] Unifying the build tools
 - [ ] Modularizing the codebase, introducing a plugin system
 
-Our long-term goal is to grow the community around this repository, as a playground for trying out new ideas and optimizations in LLM inference. We at Preemo will implement features that interest us, but we also welcome contributions from the community, as long as they are modularized and composable.+Our long-term goal is to grow the community around this repository, as a playground for trying out new ideas and optimizations in LLM inference. We at Preemo will implement features that interest us, but we also welcome contributions from the community, as long as they are modularized and composable.
+
+## Extra features in comparison to Hugging Face `text-generation-inference`
+
+### 4bit quantization
+
+4bit quantization is available using the [NF4 and FP4 data types from bitsandbytes](https://arxiv.org/pdf/2305.14314.pdf). It can be enabled by providing `--quantize bitsandbytes-nf4` or `--quantize bitsandbytes-fp4` as a command line argument to `text-generation-launcher`.