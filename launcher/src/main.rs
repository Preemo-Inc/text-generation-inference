--- conflicted
+++ resolved
@@ -108,12 +108,8 @@
     num_shard: Option<usize>,
 
     /// Whether you want the model to be quantized. This will use `bitsandbytes` for
-<<<<<<< HEAD
-    /// quantization on the fly, `gptq`, or `ctranslate2`.
-=======
-    /// quantization on the fly, or `gptq`. 4bit quantization is available through 
+    /// quantization on the fly, `bnb` or `gptq`, or `ctranslate2`. 4bit quantization is available through 
     /// `bitsandbytes` by providing the `bitsandbytes-fp4` or `bitsandbytes-nf4` options.
->>>>>>> 012c917b
     #[clap(long, env, value_enum)]
     quantize: Option<Quantization>,
 
